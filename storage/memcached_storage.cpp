/*------------------------------------------------------------------------------
 *
 *  This file is part of rendermq
 *
 *  Author: jochen@topf.org
 *
 *  Copyright 2012 Jochen Topf
 *
 *
 * This library is free software; you can redistribute it and/or
 * modify it under the terms of the GNU Lesser General Public
 * License as published by the Free Software Foundation; either
 * version 2.1 of the License, or (at your option) any later version.
 *
 * This library is distributed in the hope that it will be useful,
 * but WITHOUT ANY WARRANTY; without even the implied warranty of
 * MERCHANTABILITY or FITNESS FOR A PARTICULAR PURPOSE.  See the GNU
 * Lesser General Public License for more details.
 *
 * You should have received a copy of the GNU Lesser General Public
 * License along with this library; if not, write to the Free Software
 * Foundation, Inc., 51 Franklin St, Fifth Floor, Boston, MA  02110-1301  USA
 *
 *-----------------------------------------------------------------------------*/

#include <sstream>
#include <cassert>
#include <boost/make_shared.hpp>

#include <libmemcached/memcached.h>

#include "logging/logger.hpp"
#include "null_handle.hpp"
#include "memcached_storage.hpp"

using std::string;
using std::time_t;
using boost::shared_ptr;

namespace rendermq
{

namespace
{

tile_storage* create_memcached_storage(boost::property_tree::ptree const& pt,
                                       boost::optional<zmq::context_t &> ctx)
{
   std::string options = pt.get<std::string>("options", "--SERVER=localhost");
   int expire_in_minutes = pt.get<int>("expire", 0);

   /* Memcached interprets an expire time of more than 30 days as an absolute
    * time stamp, we don't want this so we set this to 0 to mean "no expiry".
    * In this case tiles are only expired when there is not enough memory (LRU). */
   if (expire_in_minutes < 0 || expire_in_minutes > 30 * 24 * 60) {
      expire_in_minutes = 0;
   }

   return new memcached_storage(options, expire_in_minutes);
}

const bool registered = register_tile_storage("memcached", create_memcached_storage);

} // anonymous namespace

bool
memcached_storage::handle::data(string& output) const
{
   output.assign(tile_data);
   return true;
}

memcached_storage::memcached_storage(const std::string& options, int expire_in_minutes) :
   expire_in_seconds(expire_in_minutes * 60),
   memcache(memcached(options.c_str(), options.size()))
{
   LOG_INFO(boost::format("Initializing memcached storage with expire=[%1% minutes], options=[%2%].") % expire_in_minutes % options);
   if (!memcache) {
      LOG_ERROR("Can not initialize memcached storage. (This might be due to a missing or wrong 'options' setting in the config file.)");
      throw std::runtime_error("Failed to create memcached storage.");
   }
}

memcached_storage::~memcached_storage()
{
   if (memcache) {
      memcached_free(memcache);
   }
}

shared_ptr<tile_storage::handle> memcached_storage::get(const tile_protocol& tile) const
{
   LOG_DEBUG(boost::format("memcached_storage::get(%1%)") % tile);

   const std::string key = key_string(tile);
   size_t value_length;
   uint32_t flags;
   memcached_return_t error;
   char* value = memcached_get(memcache, key.c_str(), key.size(), &value_length, &flags, &error);
   if (value == NULL) {
      LOG_DEBUG("memcached_storage::get(): tile not found");
      return shared_ptr<tile_storage::handle>(new null_handle());
   }
   std::string data;
   data.append(value, value_length);
   free(value);

   LOG_DEBUG("memcached_storage::get(): tile found");
   return boost::make_shared<handle>(std::make_pair(data.begin(), data.end()));
}

/* Create a string from the tile data that can be used as key for lookup in the memcache.
 * The string will look very similar to the usual file path/URL for tiles.
 */
std::string memcached_storage::key_string(const tile_protocol& tile) const
{
   std::ostringstream key;
<<<<<<< HEAD
   key << "/" << tile.style << "/" << tile.z << "/" << coordinates.first << "/" << coordinates.second << "/" << file_type_for(tile.format);

   BOOST_FOREACH(const tile_protocol::parameters_t::value_type& param, tile.parameters) {
      key << "/" << param.second;
   }

=======
   key << "/" << tile.style << "/" << tile.z << "/" << tile.x << "/" << tile.y << "/" << file_type_for(tile.format);
>>>>>>> e4128f6e
   return key.str();
}

// this always returns false, because it is unclear how this should be implemented
bool memcached_storage::get_meta(const tile_protocol& tile, std::string& data) const
{
   LOG_DEBUG(boost::format("memcached_storage::get_meta(%1%)") % tile);

   return false;
}

/**
 * Write metatile by iterating over all subtiles and writing them to memcached.
 */
bool memcached_storage::put_meta(const tile_protocol& tile, const std::string& buf) const
{
   LOG_DEBUG(boost::format("memcached_storage::put_meta(%1%)") % tile);

   metatile_reader reader(buf, tile.format);

   tile_protocol subtile(tile);
   for (int x = 0; x < METATILE; ++x) {
      subtile.x = tile.x + x;
      for (int y = 0; y < METATILE; ++y) {
         subtile.y = tile.y + y;
         LOG_DEBUG(boost::format("memcached_storage::put_meta() writing subtile %1%") % subtile);
         std::pair<metatile_reader::iterator_type, metatile_reader::iterator_type> tile_data = reader.get(x, y);
         const std::string key = key_string(subtile);
         const char* value = &*(tile_data.first); // ugh!
         const int size = tile_data.second - tile_data.first;
         memcached_return_t rc = memcached_set(memcache, key.c_str(), key.size(), value, size, expire_in_seconds, (uint32_t)0);
         if (rc != MEMCACHED_SUCCESS) {
            LOG_ERROR(boost::format("Can not store tile in memcached (%1%).") % key);
            return false;
         }
      }
   }

   return true;
}

/*
 * A metatile is expired in memcached by deleting all its subtiles.
 */
bool memcached_storage::expire(const tile_protocol& tile) const
{
   bool success = true;
   LOG_DEBUG(boost::format("memcached_storage::expire style=%1% z=%2% x=%3% y=%4%") % tile.style % tile.z % tile.x % tile.y);

   tile_protocol subtile(tile);
   for (int x = 0; x < METATILE; ++x) {
      subtile.x = tile.x + x;
      for (int y = 0; y < METATILE; ++y) {
         subtile.y = tile.y + y;
         const std::string key = key_string(subtile);
         memcached_return_t rc = memcached_delete(memcache, key.c_str(), key.size(), 0);
         if (rc != MEMCACHED_SUCCESS) {
            success = false;
         }
      }
   }

   return success;
}

}
<|MERGE_RESOLUTION|>--- conflicted
+++ resolved
@@ -115,16 +115,12 @@
 std::string memcached_storage::key_string(const tile_protocol& tile) const
 {
    std::ostringstream key;
-<<<<<<< HEAD
-   key << "/" << tile.style << "/" << tile.z << "/" << coordinates.first << "/" << coordinates.second << "/" << file_type_for(tile.format);
+   key << "/" << tile.style << "/" << tile.z << "/" << tile.x << "/" << tile.y << "/" << file_type_for(tile.format);
 
    BOOST_FOREACH(const tile_protocol::parameters_t::value_type& param, tile.parameters) {
       key << "/" << param.second;
    }
 
-=======
-   key << "/" << tile.style << "/" << tile.z << "/" << tile.x << "/" << tile.y << "/" << file_type_for(tile.format);
->>>>>>> e4128f6e
    return key.str();
 }
 
